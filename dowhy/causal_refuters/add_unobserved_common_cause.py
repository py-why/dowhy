--- conflicted
+++ resolved
@@ -42,7 +42,7 @@
         minimum and maximum effect strength of observed confounders on treatment
         and outcome respectively.
 
-        :param simulation_method: The method to use for simulating effect of unobserved confounder. Possible values are ["direct-simulation", "linear-partial-R2", "non-parametric-partial-R2"].
+        :param simulation_method: The method to use for simulating effect of unobserved confounder. Possible values are ["direct-simulation", "linear-partial-R2", "non-parametric-partial-R2", "e-value"].
         :param confounders_effect_on_treatment: str : The type of effect on the treatment due to the unobserved confounder. Possible values are ['binary_flip', 'linear']
         :param confounders_effect_on_outcome: str : The type of effect on the outcome due to the unobserved confounder. Possible values are ['binary_flip', 'linear']
         :param effect_strength_on_treatment: float, numpy.ndarray: [Used when simulation_method="direct-simulation"] Strength of the confounder's effect on treatment. When confounders_effect_on_treatment is linear,  it is the regression coefficient. When the confounders_effect_on_treatment is binary flip, it is the probability with which effect of unobserved confounder can invert the value of the treatment.
@@ -85,9 +85,11 @@
             self.kappa_y = (
                 kwargs["partial_r2_confounder_outcome"] if "partial_r2_confounder_outcome" in kwargs else None
             )
+        elif self.simulation_method == "e-value":
+            pass
         else:
             raise ValueError(
-                "simulation method is not supported. Try direct-simulation, linear-partial-R2 or non-parametric-partial-R2"
+                "simulation method is not supported. Try direct-simulation, linear-partial-R2, non-parametric-partial-R2, or e-value"
             )
         self.frac_strength_treatment = (
             kwargs["effect_fraction_on_treatment"] if "effect_fraction_on_treatment" in kwargs else 1
@@ -260,24 +262,6 @@
             analyzer.check_sensitivity(plot=self.plot_estimate)
             return analyzer
 
-<<<<<<< HEAD
-        if self.simulated_method_name == "e-value":
-
-            if not isinstance(self._estimate.estimator, RegressionEstimator):
-                raise NotImplementedError(
-                    "E-Value sensitivity analysis is currently only implemented RegressionEstimator."
-                )
-
-            if len(self._estimate.estimator._effect_modifier_names) > 0:
-                raise NotImplementedError("The current implementation does not support effect modifiers")
-
-            analyzer = EValueSensitivityAnalyzer(
-                estimate=self._estimate,
-                estimand=self._target_estimand,
-                data=self._data,
-                treatment_name=self._treatment_name[0],
-                outcome_name=self._outcome_name[0],
-=======
         if self.simulation_method == "non-parametric-partial-R2":
             # If the estimator used is LinearDML, partially linear sensitivity analysis will be automatically chosen
             if isinstance(self._estimate.estimator, dowhy.causal_estimators.econml.Econml):
@@ -315,7 +299,26 @@
                 frac_strength_outcome=self.frac_strength_outcome,
                 theta_s=self._estimate.value,
                 plugin_reisz=self.plugin_reisz,
->>>>>>> db953a63
+            )
+            analyzer.check_sensitivity(plot=self.plot_estimate)
+            return analyzer
+
+        if self.simulation_method == "e-value":
+
+            if not isinstance(self._estimate.estimator, RegressionEstimator):
+                raise NotImplementedError(
+                    "E-Value sensitivity analysis is currently only implemented RegressionEstimator."
+                )
+
+            if len(self._estimate.estimator._effect_modifier_names) > 0:
+                raise NotImplementedError("The current implementation does not support effect modifiers")
+
+            analyzer = EValueSensitivityAnalyzer(
+                estimate=self._estimate,
+                estimand=self._target_estimand,
+                data=self._data,
+                treatment_name=self._treatment_name[0],
+                outcome_name=self._outcome_name[0],
             )
             analyzer.check_sensitivity(plot=self.plot_estimate)
             return analyzer
