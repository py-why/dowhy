import warnings
from enum import Enum, auto
from functools import partial
from typing import Callable, List, Optional, Union

import numpy as np
import pandas as pd
from joblib import Parallel, delayed
from sklearn import metrics
from sklearn.exceptions import ConvergenceWarning
from sklearn.linear_model import LinearRegression, LogisticRegression
from sklearn.model_selection import KFold, train_test_split
from sklearn.preprocessing import MultiLabelBinarizer

from dowhy.gcm import config
from dowhy.gcm.cms import ProbabilisticCausalModel
from dowhy.gcm.fcms import AdditiveNoiseModel, ClassificationModel, ClassifierFCM, PredictionModel
from dowhy.gcm.graph import CAUSAL_MECHANISM, get_ordered_predecessors, is_root_node, validate_causal_model_assignment
from dowhy.gcm.ml import (
    create_hist_gradient_boost_classifier,
    create_hist_gradient_boost_regressor,
    create_lasso_regressor,
    create_linear_regressor,
    create_logistic_regression_classifier,
    create_random_forest_regressor,
    create_ridge_regressor,
    create_support_vector_regressor,
)
from dowhy.gcm.ml.classification import (
    create_ada_boost_classifier,
    create_extra_trees_classifier,
    create_gaussian_nb_classifier,
    create_knn_classifier,
    create_polynom_logistic_regression_classifier,
    create_random_forest_classifier,
    create_support_vector_classifier,
)
from dowhy.gcm.ml.regression import (
    create_ada_boost_regressor,
    create_extra_trees_regressor,
    create_knn_regressor,
<<<<<<< HEAD
    create_product_regressor,
=======
    create_polynom_regressor,
>>>>>>> 9d0d5d8d
)
from dowhy.gcm.stochastic_models import EmpiricalDistribution
from dowhy.gcm.util.general import (
    apply_one_hot_encoding,
    fit_one_hot_encoders,
    is_categorical,
    set_random_seed,
    shape_into_2d,
)

_LIST_OF_POTENTIAL_CLASSIFIERS_GOOD = [
    partial(create_logistic_regression_classifier, max_iter=1000),
    create_hist_gradient_boost_classifier,
]
_LIST_OF_POTENTIAL_REGRESSORS_GOOD = [
    create_linear_regressor,
    create_hist_gradient_boost_regressor,
]

_LIST_OF_POTENTIAL_CLASSIFIERS_BETTER = _LIST_OF_POTENTIAL_CLASSIFIERS_GOOD + [
    create_random_forest_classifier,
    create_extra_trees_classifier,
    create_support_vector_classifier,
    create_knn_classifier,
    create_gaussian_nb_classifier,
    create_ada_boost_classifier,
]
_LIST_OF_POTENTIAL_REGRESSORS_BETTER = _LIST_OF_POTENTIAL_REGRESSORS_GOOD + [
    create_ridge_regressor,
    create_polynom_regressor,
    partial(create_lasso_regressor, max_iter=5000),
    create_random_forest_regressor,
    create_support_vector_regressor,
    create_extra_trees_regressor,
    create_knn_regressor,
    create_ada_boost_regressor,
    create_product_regressor,
]


class AssignmentQuality(Enum):
    GOOD = auto()
    BETTER = auto()
    BEST = auto()


def assign_causal_mechanisms(
    causal_model: ProbabilisticCausalModel,
    based_on: pd.DataFrame,
    quality: AssignmentQuality = AssignmentQuality.GOOD,
    override_models: bool = False,
) -> None:
    """Automatically assigns appropriate causal models. If causal models are already assigned to nodes and
    override_models is set to False, this function only validates the assignments with respect to the graph structure.
    Here, the validation checks whether root nodes have StochasticModels and non-root ConditionalStochasticModels
    assigned.

    :param causal_model: The causal model to whose nodes to assign causal models.
    :param based_on: Jointly sampled data corresponding to the nodes of the given graph.
    :param quality: AssignmentQuality for the automatic model selection and model accuracy. This changes the type of
    prediction model and time spent on the selection. Options are:
        - AssignmentQuality.GOOD: Compares a linear, polynomial and gradient boost model on small test-training split
            of the data. The best performing model is then selected.
            Model selection speed: Fast
            Model training speed: Fast
            Model inference speed: Fast
            Model accuracy: Medium
        - AssignmentQuality.BETTER: Compares multiple model types and uses the one with the best performance
            averaged over multiple splits of the training data. By default, the model with the smallest root mean
            squared error is selected for regression problems and the model with the highest F1 score is selected for
            classification problems. For a list of possible models, see _LIST_OF_POTENTIAL_REGRESSORS_BETTER and
            _LIST_OF_POTENTIAL_CLASSIFIERS_BETTER, respectively.
            Model selection speed: Medium
            Model training speed: Fast
            Model inference speed: Fast
            Model accuracy: Good
        - AssignmentQuality.BEST: Uses an AutoGluon (auto ML) model with default settings defined by the AutoGluon
            wrapper. While the model selection itself is fast, the training and inference speed can be significantly
            slower than in the other options. NOTE: This requires the optional autogluon.tabular dependency.
            Model selection speed: Instant
            Model training speed: Slow
            Model inference speed: Slow-Medium
            Model accuracy: Best
        :param override_models: If set to True, existing model assignments are replaced with automatically selected
        ones. If set to False, the assigned models are only validated with respect to the graph structure.

    :return: None
    """
    for node in causal_model.graph.nodes:
        if not override_models and CAUSAL_MECHANISM in causal_model.graph.nodes[node]:
            validate_causal_model_assignment(causal_model.graph, node)
            continue

        if is_root_node(causal_model.graph, node):
            causal_model.set_causal_mechanism(node, EmpiricalDistribution())
        else:
            prediction_model = select_model(
                based_on[get_ordered_predecessors(causal_model.graph, node)].to_numpy(),
                based_on[node].to_numpy(),
                quality,
            )

            if isinstance(prediction_model, ClassificationModel):
                causal_model.set_causal_mechanism(node, ClassifierFCM(prediction_model))
            else:
                causal_model.set_causal_mechanism(node, AdditiveNoiseModel(prediction_model))


def select_model(
    X: np.ndarray, Y: np.ndarray, model_selection_quality: AssignmentQuality
) -> Union[PredictionModel, ClassificationModel]:
<<<<<<< HEAD
    target_is_categorical = is_categorical(Y)
    if model_selection_quality == AssignmentQuality.GOOD:
        use_linear_prediction_models = has_linear_relationship(X, Y)
=======
    if model_selection_quality == AssignmentQuality.BEST:
        try:
            from dowhy.gcm.ml.autolguon import AutoGluonClassifier, AutoGluonRegressor
>>>>>>> 9d0d5d8d

            if is_categorical(Y):
                return AutoGluonClassifier()
            else:
<<<<<<< HEAD
                return create_hist_gradient_boost_classifier()
        else:
            if use_linear_prediction_models:
                return find_best_model(
                    [create_linear_regressor, create_product_regressor], X, Y, model_selection_splits=2
                )()
            else:
                return find_best_model(
                    [create_hist_gradient_boost_regressor, create_product_regressor], X, Y, model_selection_splits=2
                )()
=======
                return AutoGluonRegressor()
        except ImportError:
            raise RuntimeError(
                "AutoGluon module not found! For the BEST auto assign quality, consider installing the "
                "optional AutoGluon dependency."
            )
    elif model_selection_quality == AssignmentQuality.GOOD:
        list_of_regressor = list(_LIST_OF_POTENTIAL_REGRESSORS_GOOD)
        list_of_classifier = list(_LIST_OF_POTENTIAL_CLASSIFIERS_GOOD)
        model_selection_splits = 2
>>>>>>> 9d0d5d8d
    elif model_selection_quality == AssignmentQuality.BETTER:
        list_of_regressor = list(_LIST_OF_POTENTIAL_REGRESSORS_BETTER)
        list_of_classifier = list(_LIST_OF_POTENTIAL_CLASSIFIERS_BETTER)
        model_selection_splits = 5
    else:
        raise ValueError("Invalid model selection quality.")

    if apply_one_hot_encoding(X, fit_one_hot_encoders(X)).shape[1] <= 5:
        # Avoid too many features
        list_of_regressor += [create_polynom_regressor]
        list_of_classifier += [partial(create_polynom_logistic_regression_classifier, max_iter=1000)]

    if is_categorical(Y):
        return find_best_model(list_of_classifier, X, Y, model_selection_splits=model_selection_splits)()
    else:
        return find_best_model(list_of_regressor, X, Y, model_selection_splits=model_selection_splits)()


def has_linear_relationship(X: np.ndarray, Y: np.ndarray, max_num_samples: int = 3000) -> bool:
    X, Y = shape_into_2d(X, Y)

    target_is_categorical = is_categorical(Y)
    # Making sure there are at least 30% test samples.
    num_trainings_samples = min(max_num_samples, round(X.shape[0] * 0.7))
    num_test_samples = min(X.shape[0] - num_trainings_samples, max_num_samples)

    if target_is_categorical:
        all_classes, indices, counts = np.unique(Y, return_counts=True, return_index=True)
        for i in range(all_classes.size):
            # Making sure that there are at least 2 samples from one class (here, simply duplicate the point).
            if counts[i] == 1:
                X = np.row_stack([X, X[indices[i], :]])
                Y = np.row_stack([Y, Y[indices[i], :]])

        x_train, x_test, y_train, y_test = train_test_split(
            X, Y, train_size=num_trainings_samples, test_size=num_test_samples, stratify=Y
        )

    else:
        x_train, x_test, y_train, y_test = train_test_split(
            X, Y, train_size=num_trainings_samples, test_size=num_test_samples
        )

    one_hot_encoder = fit_one_hot_encoders(np.row_stack([x_train, x_test]))
    x_train = apply_one_hot_encoding(x_train, one_hot_encoder)
    x_test = apply_one_hot_encoding(x_test, one_hot_encoder)

    if target_is_categorical:
        linear_mdl = LogisticRegression(max_iter=1000)
        nonlinear_mdl = create_hist_gradient_boost_classifier()
        linear_mdl.fit(x_train, y_train.squeeze())
        nonlinear_mdl.fit(x_train, y_train.squeeze())

        # Compare number of correct classifications.
        return np.sum(shape_into_2d(linear_mdl.predict(x_test)) == y_test) >= np.sum(
            shape_into_2d(nonlinear_mdl.predict(x_test)) == y_test
        )
    else:
        linear_mdl = LinearRegression()
        nonlinear_mdl = create_hist_gradient_boost_regressor()
        linear_mdl.fit(x_train, y_train.squeeze())
        nonlinear_mdl.fit(x_train, y_train.squeeze())

        return np.mean((y_test - shape_into_2d(linear_mdl.predict(x_test))) ** 2) <= np.mean(
            (y_test - shape_into_2d(nonlinear_mdl.predict(x_test))) ** 2
        )


def find_best_model(
    prediction_model_factories: List[Callable[[], PredictionModel]],
    X: np.ndarray,
    Y: np.ndarray,
    metric: Optional[Callable[[np.ndarray, np.ndarray], float]] = None,
    max_samples_per_split: int = 10000,
    model_selection_splits: int = 5,
    n_jobs: Optional[int] = None,
) -> Callable[[], PredictionModel]:
    n_jobs = config.default_n_jobs if n_jobs is None else n_jobs

    X, Y = shape_into_2d(X, Y)

    is_classification_problem = isinstance(prediction_model_factories[0](), ClassificationModel)

    if metric is None:
        if is_classification_problem:
            metric = lambda y_true, y_preds: -metrics.f1_score(
                y_true, y_preds, average="macro", zero_division=0
            )  # Higher score is better
        else:
            metric = metrics.mean_squared_error

    labelBinarizer = None
    if is_classification_problem:
        labelBinarizer = MultiLabelBinarizer()
        labelBinarizer.fit(Y)

    kfolds = list(KFold(n_splits=model_selection_splits).split(range(X.shape[0])))

    def estimate_average_score(prediction_model_factory: Callable[[], PredictionModel], random_seed: int) -> float:
        set_random_seed(random_seed)

        average_result = 0

        with warnings.catch_warnings():
            warnings.filterwarnings("ignore", category=ConvergenceWarning)
            for train_indices, test_indices in kfolds:
                model_instance = prediction_model_factory()
                model_instance.fit(X[train_indices[:max_samples_per_split]], Y[train_indices[:max_samples_per_split]])

                y_true = Y[test_indices[:max_samples_per_split]]
                y_pred = model_instance.predict(X[test_indices[:max_samples_per_split]])
                if labelBinarizer is not None:
                    y_true = labelBinarizer.transform(y_true)
                    y_pred = labelBinarizer.transform(y_pred)

                average_result += metric(y_true, y_pred)

        return average_result / model_selection_splits

    random_seeds = np.random.randint(np.iinfo(np.int32).max, size=len(prediction_model_factories))
    average_metric_scores = Parallel(n_jobs=n_jobs)(
        delayed(estimate_average_score)(prediction_model_factory, random_seed)
        for prediction_model_factory, random_seed in zip(prediction_model_factories, random_seeds)
    )

    return sorted(zip(prediction_model_factories, average_metric_scores), key=lambda x: x[1])[0][0]<|MERGE_RESOLUTION|>--- conflicted
+++ resolved
@@ -39,11 +39,7 @@
     create_ada_boost_regressor,
     create_extra_trees_regressor,
     create_knn_regressor,
-<<<<<<< HEAD
-    create_product_regressor,
-=======
     create_polynom_regressor,
->>>>>>> 9d0d5d8d
 )
 from dowhy.gcm.stochastic_models import EmpiricalDistribution
 from dowhy.gcm.util.general import (
@@ -80,7 +76,6 @@
     create_extra_trees_regressor,
     create_knn_regressor,
     create_ada_boost_regressor,
-    create_product_regressor,
 ]
 
 
@@ -155,31 +150,13 @@
 def select_model(
     X: np.ndarray, Y: np.ndarray, model_selection_quality: AssignmentQuality
 ) -> Union[PredictionModel, ClassificationModel]:
-<<<<<<< HEAD
-    target_is_categorical = is_categorical(Y)
-    if model_selection_quality == AssignmentQuality.GOOD:
-        use_linear_prediction_models = has_linear_relationship(X, Y)
-=======
     if model_selection_quality == AssignmentQuality.BEST:
         try:
             from dowhy.gcm.ml.autolguon import AutoGluonClassifier, AutoGluonRegressor
->>>>>>> 9d0d5d8d
 
             if is_categorical(Y):
                 return AutoGluonClassifier()
             else:
-<<<<<<< HEAD
-                return create_hist_gradient_boost_classifier()
-        else:
-            if use_linear_prediction_models:
-                return find_best_model(
-                    [create_linear_regressor, create_product_regressor], X, Y, model_selection_splits=2
-                )()
-            else:
-                return find_best_model(
-                    [create_hist_gradient_boost_regressor, create_product_regressor], X, Y, model_selection_splits=2
-                )()
-=======
                 return AutoGluonRegressor()
         except ImportError:
             raise RuntimeError(
@@ -190,7 +167,6 @@
         list_of_regressor = list(_LIST_OF_POTENTIAL_REGRESSORS_GOOD)
         list_of_classifier = list(_LIST_OF_POTENTIAL_CLASSIFIERS_GOOD)
         model_selection_splits = 2
->>>>>>> 9d0d5d8d
     elif model_selection_quality == AssignmentQuality.BETTER:
         list_of_regressor = list(_LIST_OF_POTENTIAL_REGRESSORS_BETTER)
         list_of_classifier = list(_LIST_OF_POTENTIAL_CLASSIFIERS_BETTER)
