"""
This module implements the estimators for causal change attribution in the following paper:
Quintas-Martinez, V., Bahadori, M. T., Santiago, E., Mu, J., Janzing, D., and Heckerman, D.
Multiply-Robust Causal Change Attribution, Proceedings of the 41st International Conference on 
Machine Learning, Vienna, Austria. PMLR 235, 2024.
https://arxiv.org/abs/2404.08839
"""

import warnings
from itertools import groupby
<<<<<<< HEAD
from typing import Any, Callable, Dict, Literal, Optional, Tuple
=======
from typing import Any, Optional, Callable, Literal, Dict, Tuple
>>>>>>> cfb25ecd

import networkx as nx
import numpy as np
import pandas as pd
from sklearn.base import is_classifier, is_regressor
from sklearn.model_selection import StratifiedKFold, train_test_split
from statsmodels.stats.weightstats import DescrStatsW

from dowhy.gcm.causal_models import ProbabilisticCausalModel
from dowhy.gcm.ml.classification import ClassificationModel, create_logistic_regression_classifier
from dowhy.gcm.ml.prediction_model import PredictionModel
from dowhy.gcm.ml.regression import create_linear_regressor
from dowhy.gcm.shapley import ShapleyConfig, estimate_shapley_values
from dowhy.graph import node_connected_subgraph_view


class ThetaC:
    """Implements three estimators (regression, re-weighting, MR) for causal change attribution."""

<<<<<<< HEAD
    def __init__(
        self, C: np.ndarray, h_fn: Callable[[np.ndarray], np.ndarray] = lambda y: y, warn_th: float = 1e-3
    ) -> None:
=======
    def __init__(self, 
                 C: np.ndarray, 
                 h_fn: Callable[[np.ndarray], np.ndarray] = lambda y: y, 
                 warn_th: float = 1e-3) -> None:
>>>>>>> cfb25ecd
        """
        Inputs:
        C = the change vector (a K+1 list of 0s and 1s).
        h_fn = the functional of interest. By default, the mean of y.
        warn_th = the threshold that generates warning about re-weighting
        """

        if any(x not in (0, 1) for x in C):
            raise ValueError(f"C must be a vector of 0s and 1s.")

        self.C = C
        self.h_fn = h_fn
        self.reg_dict = {}  # A dictionary to store the trained regressors
        self.cla_dict = {}  # A dictionary to store the trained classifiers
        self.calib_dict = {}  # A dictionary to store the trained calibrators
        self.alpha_dict = {}  # A dictionary to store the fitted weights alpha_k (Theorem 2.4)
        self.warn_th = warn_th  # The threshold that generates warning about re-weighting

<<<<<<< HEAD
    def _simplify_C(self, all_indep: bool = False) -> None:
=======
    def _simplify_C(self, 
                    all_indep: bool = False) -> None:
>>>>>>> cfb25ecd
        """
        This function applies some simplifications to the change vector C,
        discussed in Appendix C of the paper.

        It creates:
        self.K_simpl: the number of groups after simplification (excluding the group that contains the outcome Y).
        self.C_simpl: the simplified change vector (a list of tuple. The first element in each tuple is a 0 or 1,
                      corresponding to the distribution we want to fix for the variables in that group. The second
                      element is a list containing the indices of the variables in that group).

        Inputs:
        all_indep = boolean, True if all explanatory variables are independent.
        """

        # When all variables are independent (Example C.4), simplify to a group of 0s and a group of 1s (regardless of order).
        if all_indep:
            unique = np.unique(self.C)
            self.C_simpl = sorted(
                [(c, [i for i in range(len(self.C)) if self.C[i] == c]) for c in unique],
                key=lambda a: np.max(a[1]),
            )

        # Otherwise, we just group the consecutive values (Remark C.1).
        else:
            self.C_simpl = [(c, list(inds)) for c, inds in groupby(range(len(self.C)), lambda i: self.C[i])]

        self.K_simpl = len(self.C_simpl) - 1

    def _train_reg(
        self,
        X_train: np.ndarray,
        y_train: np.ndarray,
        T_train: np.ndarray,
        w_train: Optional[np.ndarray] = None,
        regressor: PredictionModel = create_linear_regressor,
    ) -> None:
        """
        This function trains the nested regression estimators, that will be stored in self.reg_dict.

        Inputs:
        X_train = (n_train, K) np.ndarray with the X data (explanatory variables) for the training set.
        y_train = (n_train,) np.ndarray with the Y data (outcome) for the training set.
        T_train = (n_train,) np.ndarray with the T data (sample indicator) for the training set.
        w_train = optional (n_train,) np.ndarray with sample weights for the train data.

        regressor = the regression estimator: a class supporting .fit and .predict methods.
        """

        # Train gamma_K:
        ind = T_train == self.C_simpl[-1][0]  # Select sample C_{K+1} \in {0,1}
        var = [a for b in self.C_simpl[:-1] for a in b[1]]  # Select right variables
        self.reg_dict[self.K_simpl - 1] = regressor()
        if w_train is not None:
            self.reg_dict[self.K_simpl - 1].fit(
                X_train[np.ix_(ind, var)],
                self.h_fn(y_train[ind]),
                sample_weight=w_train[ind],
            )
        else:
            self.reg_dict[self.K_simpl - 1].fit(X_train[np.ix_(ind, var)], self.h_fn(y_train[ind]))

        # Train gamma_k for k = K-1, K-2, ..., 1:
        for k in range(2, self.K_simpl + 1):
            ind = T_train == self.C_simpl[-k][0]  # Select sample C_{k+1} \in {0,1}
            var_new = [a for b in self.C_simpl[:-k] for a in b[1]]  # Select right variables
            # Use the fitted values from previous regression
            new_y = self.reg_dict[self.K_simpl - k + 1].predict(X_train[np.ix_(ind, var)])
            self.reg_dict[self.K_simpl - k] = regressor()
            if w_train is not None:
                self.reg_dict[self.K_simpl - k].fit(X_train[np.ix_(ind, var_new)], new_y, sample_weight=w_train[ind])
            else:
                self.reg_dict[self.K_simpl - k].fit(X_train[np.ix_(ind, var_new)], new_y)
            var = var_new

    def _train_cla(
        self,
        X_train: np.ndarray,
        T_train: np.ndarray,
        X_eval: np.ndarray,
        w_train: Optional[np.ndarray] = None,
        classifier: ClassificationModel = create_logistic_regression_classifier,
        calibrator: Optional[PredictionModel] = None,
        X_calib: Optional[np.ndarray] = None,
        T_calib: Optional[np.ndarray] = None,
        w_calib: Optional[np.ndarray] = None,
    ) -> None:
        """
        This function trains the classification estimators for the weights, that will be stored in self.cla_dict.
        If calibrator is not None, it also calibrates the probabilities on a calibration set.

        Inputs:
        X_train = (n_train, K) np.ndarray with the X data (explanatory variables) for the training set.
        T_train = (n_train,) np.ndarray with the T data (sample indicator) for the training set.
        X_eval = (n_eval, K) np.ndarray with the X data (explanatory variables) for the evaluation set.
                 Used only to give a warning about low overlap.
        w_train = optional (n_train,) np.ndarray with sample weights for the training set.

        classifier = the classification estimator: a class supporting .fit and .predict_probabilities methods.

        calibrator = Optional, a method for probability calibration on a calibration set.
                     This could be a regressor (e.g. sklearn.isotonic.IsotonicRegression) or
                     a classifier (e.g. sklearn.LogisticRegression).
                     No need to do this if classifier is a sklearn.calibration.CalibratedClassifierCV learner.

        X_calib = (n_calib, K) np.ndarray with the X data (explanatory variables) for the calibration set.
        T_calib = (n_calib,) np.ndarray with the T data (sample indicator) for the calibration set.
        w_calib = optional (n_calib,) np.ndarray with sample weights for the calibration set.
        """

        # Train classifiers that will go into alpha_k for k = 1, ..., K:
        for k in range(self.K_simpl):
            var = [a for b in self.C_simpl[: (k + 1)] for a in b[1]]  # Select right variables
            self.cla_dict[k] = classifier()
            if w_train is not None:
                self.cla_dict[k].fit(X_train[:, var], T_train, sample_weight=w_train)
            else:
                self.cla_dict[k].fit(X_train[:, var], T_train)

            # For the case where you want to calibrate on different data,
            # No need if classifier is CalibratedClassifierCv
            if calibrator is not None:
                proba = self.cla_dict[k].predict_probabilities(X_calib[:, var])[:, [1]]
                self.calib_dict[k] = calibrator()
                if w_train is not None:
                    self.calib_dict[k].fit(proba, T_calib, sample_weight=w_calib)
                else:
                    self.calib_dict[k].fit(proba, T_calib)

        var = [a for b in self.C_simpl[:-1] for a in b[1]]  # Select right variables
        p = self.cla_dict[self.K_simpl - 1].predict_probabilities(X_eval[:, var])[:, 1]

        if np.min(p) < self.warn_th or np.max(p) > 1 - self.warn_th:
            warnings.warn(
                f"min P(T = 1 | X) = {np.min(p) :.2f}, max P(T = 1 | X) = {np.max(p) :.2f}, indicating low overlap. \n"
                + "Consider increasing the regularization for the classificator or using method = 'regression'."
            )

<<<<<<< HEAD
    def _get_alphas(
        self,
        X_eval: np.ndarray,
        T_eval: np.ndarray,
        ratio: float,
        calibrator: Optional[PredictionModel] = None,
        crop: float = 1e-3,
    ) -> None:
=======
    def _get_alphas(self, 
                    X_eval: np.ndarray, 
                    T_eval: np.ndarray, 
                    ratio: float, 
                    calibrator: Optional[PredictionModel] = None,
                    crop: float = 1e-3) -> None:
>>>>>>> cfb25ecd
        """
        This helper function uses the classifiers (and, if appropriate, the probability calibrators)
        to compute the weights alpha_k (defined in Theorem 2.4 of the paper),
        which are then stored in self.alpha_dict.

        Inputs:
        k = int from 0 to K_simpl-1.
        X_eval = (n_eval, K) np.ndarray with the X data (explanatory variables) for the evaluation set.
        T_eval = (n_eval,) np.ndarray with the T data (sample indicator) for the evaluation set.
        ratio = n1/n0 (unless the classifier has been trained with class weight, not supported yet).
        calibrator = Optional, a method for probability calibration on a calibration set.
                     This could be a regressor (e.g. sklearn.isotonic.IsotonicRegression) or
                     a classifier (e.g. sklearn.LogisticRegression).
                     No need to do this if classifier is a sklearn.calibration.CalibratedClassifierCV learner.
                     Used only to check if it is None.
        crop = float, all predicted probabilities from the classifier will be cropped below at this lower bound,
               and above at 1-crop.

        Returns:
        alpha_k = (n0,) or (n1,) np.ndarray of alpha_k weights for sample C_{k+1} \in {0,1}
        """

        for k in range(self.K_simpl):
            ind = T_eval == self.C_simpl[k + 1][0]  # Select sample C_{k+1} \in {0,1}

            # k = 0 doesn't have parents, get the marginal RN derivative.
            if k == 0:
                var = self.C_simpl[0][1]  # Select right variables
                p = np.minimum(
                    np.maximum(self.cla_dict[0].predict_probabilities(X_eval[np.ix_(ind, var)])[:, 1], crop), 1 - crop
                )
                if calibrator is not None and is_regressor(calibrator):
                    p = np.minimum(np.maximum(self.calib_dict[0].predict(p[:, np.newaxis]), crop), 1 - crop)
                elif calibrator is not None and is_classifier(calibrator):
                    p = np.minimum(
                        np.maximum(self.calib_dict[0].predict_probabilities(p[:, np.newaxis])[:, 1], crop), 1 - crop
                    )
                w = (1.0 - p) / p * ratio if self.C_simpl[k + 1][0] else p / (1.0 - p) * 1 / ratio

            # For k > 0 get the conditional RN derivative dividing the RN derivative for \bar{X}_j
            # by the RN derivative for \bar{X}_{j-1}.
            else:
                var_joint = [a for b in self.C_simpl[: (k + 1)] for a in b[1]]  # Variables up to k
                p_joint = np.minimum(
                    np.maximum(self.cla_dict[k].predict_probabilities(X_eval[np.ix_(ind, var_joint)])[:, 1], crop),
                    1 - crop,
                )
                if calibrator is not None and is_regressor(calibrator):
                    p_joint = np.minimum(np.maximum(self.calib_dict[k].predict(p_joint[:, np.newaxis]), crop), 1 - crop)
                elif calibrator is not None and is_classifier(calibrator):
                    p_joint = np.minimum(
                        np.maximum(self.calib_dict[k].predict_probabilities(p_joint[:, np.newaxis])[:, 1], crop),
                        1 - crop,
                    )
                w_joint = (1 - p_joint) / p_joint if self.C_simpl[k + 1][0] else p_joint / (1 - p_joint)

                var_cond = [a for b in self.C_simpl[:k] for a in b[1]]  # Variables up to k-1
                p_cond = np.minimum(
                    np.maximum(self.cla_dict[k - 1].predict_probabilities(X_eval[np.ix_(ind, var_cond)])[:, 1], crop),
                    1 - crop,
                )
                if calibrator is not None and is_regressor(calibrator):
                    p_cond = np.minimum(
                        np.maximum(self.calib_dict[k - 1].predict(p_cond[:, np.newaxis]), crop), 1 - crop
                    )
                if calibrator is not None and is_classifier(calibrator):
                    p = np.minimum(
                        np.maximum(self.calib_dict[k - 1].predict_probabilities(p_cond[:, np.newaxis])[:, 1], crop),
                        1 - crop,
                    )
                w_cond = p_cond / (1 - p_cond) if self.C_simpl[k + 1][0] else (1 - p_cond) / p_cond

                w = w_joint * w_cond

            self.alpha_dict[k] = w * self.alpha_dict[k - 2] if k - 2 in self.alpha_dict.keys() else w

        # alpha_k should integrate to 1. In small samples this might not be the case, so we standardize:
        self.alpha_dict[k] /= np.mean(self.alpha_dict[k])

    def est_scores(
        self,
        X_eval: np.ndarray,
        y_eval: np.ndarray,
        T_eval: np.ndarray,
        X_train: np.ndarray,
        y_train: np.ndarray,
        T_train: np.ndarray,
        w_eval: Optional[np.ndarray] = None,
        w_train: Optional[np.ndarray] = None,
        method: Literal["regression", "re-weighting", "MR"] = "MR",
        regressor: PredictionModel = create_linear_regressor,
        classifier: ClassificationModel = create_logistic_regression_classifier,
        calibrator: Optional[PredictionModel] = None,
        X_calib: Optional[np.ndarray] = None,
        T_calib: Optional[np.ndarray] = None,
        w_calib: Optional[np.ndarray] = None,
        all_indep: bool = False,
        crop: float = 1e-3,
    ) -> np.ndarray:
        """
        This function computes the scores that are averaged to get each theta_hat.
        These are psi_hat in the notation of Section 2.5 of the paper.
        It is convenient to have a function that returns the scores,
        rather than just theta_hat, to compute things like bootstrapped standard errors.

        Inputs:
        X_eval = (n_eval, K) np.ndarray with the X data (explanatory variables) for the evaluation set.
        y_eval = (n_eval,) np.ndarray with the Y data (outcome) for the evaluation set.
        T_eval = (n_eval,) np.ndarray with the T data (sample indicator) for the evaluation set.
        X_train = (n_train, K) np.ndarray with the X data (explanatory variables) for the training set.
        y_train = (n_train,) np.ndarray with the Y data (outcome) for the training set.
        T_train = (n_train,) np.ndarray with the T data (sample indicator) for the training set.
        w_eval = optional (n_eval,) np.ndarray with sample weights for the evaluation set.
        w_train = optional (n_train,) np.ndarray with sample weights for the training set.

        method = One of 'regression', 're-weighting', 'MR'. By default, 'MR'.

        regressor = the regression estimator: a class supporting .fit and .predict methods.

        classifier = the classification estimator: a class supporting .fit and .predict_probabilities methods.

        calibrator = Optional, a method for probability calibration on a calibration set.
                     This could be a regressor (e.g. sklearn.isotonic.IsotonicRegression) or
                     a classifier (e.g. sklearn.LogisticRegression).
                     No need to do this if classifier is a sklearn.calibration.CalibratedClassifierCV learner.

        X_calib = (n_calib, K) np.ndarray with the X data (explanatory variables) for the calibration set.
        T_calib = (n_calib,) np.ndarray with the T data (sample indicator) for the calibration set.
        w_calib = optional (n_calib,) np.ndarray with sample weights for the calibration set.

        all_indep = boolean, True if all explanatory variables are independent (used for self._simplify_C).
        crop = float, all predicted probabilities from the classifier will be cropped below at this lower bound,
               and above at 1-crop.

        Returns:
        theta_scores = (n_eval,) np.ndarray of scores, such that theta_hat = np.mean(theta_scores).
        """

        if w_eval is None:
            n0, n1, n = np.sum(1 - T_eval), np.sum(T_eval), T_eval.shape[0]
        else:
            n0, n1, n = np.sum(w_eval * (1 - T_eval)), np.sum(w_eval * T_eval), np.sum(w_eval)

        if len(self.C) != X_train.shape[1] + 1:
            raise ValueError(f"len(C) must be K+1={X_train.shape[1]+1}, not {len(self.C)}")

        self._simplify_C(all_indep=all_indep)

        if self.K_simpl > 0:
            if method == "regression":
                self._train_reg(
                    X_train,
                    y_train,
                    T_train,
                    w_train=w_train,
                    regressor=regressor,
                )

                ind = T_eval == self.C_simpl[0][0]  # Select sample C_1 \in {0,1}
                var = self.C_simpl[0][1]  # Select right variables
                if self.C_simpl[0][0] == 1:
                    theta_scores = np.concatenate(
                        (
                            np.zeros_like(y_eval[T_eval == 0]),
                            self.reg_dict[0].predict(X_eval[np.ix_(ind, var)]).flatten() * n / n1,
                        )
                    )
                else:
                    theta_scores = np.concatenate(
                        (
                            self.reg_dict[0].predict(X_eval[np.ix_(ind, var)]).flatten() * n / n0,
                            np.zeros_like(y_eval[T_eval == 1]),
                        )
                    )

            elif method == "re-weighting":
                self._train_cla(
                    X_train,
                    T_train,
                    X_eval,
                    w_train=w_train,
                    classifier=classifier,
                    calibrator=calibrator,
                    X_calib=X_calib,
                    T_calib=T_calib,
                    w_calib=w_calib,
                )

                ratio = n1 / n0

                self._get_alphas(X_eval, T_eval, ratio, calibrator=calibrator, crop=crop)

                ind = T_eval == self.C_simpl[-1][0]  # Select sample C_{K+1} \in {0,1}
                if self.C_simpl[-1][0] == 1:
                    theta_scores = np.concatenate(
                        (
                            np.zeros_like(y_eval[T_eval == 0]),
                            self.alpha_dict[self.K_simpl - 1] * self.h_fn(y_eval[ind]) * n / n1,
                        )
                    )
                else:
                    theta_scores = np.concatenate(
                        (
                            self.alpha_dict[self.K_simpl - 1] * self.h_fn(y_eval[ind]) * n / n0,
                            np.zeros_like(y_eval[T_eval == 1]),
                        )
                    )

            elif method == "MR":
                theta_scores_0 = np.zeros_like(y_eval[T_eval == 0])
                theta_scores_1 = np.zeros_like(y_eval[T_eval == 1])

                # Regression base estimate:
                self._train_reg(
                    X_train,
                    y_train,
                    T_train,
                    w_train=w_train,
                    regressor=regressor,
                )

                ind = T_eval == self.C_simpl[0][0]  # Select sample C_1 \in {0,1}
                var = self.C_simpl[0][1]  # Select right variables
                if self.C_simpl[0][0] == 1:
                    theta_scores_1 += self.reg_dict[0].predict(X_eval[np.ix_(ind, var)]).flatten()
                else:
                    theta_scores_0 += self.reg_dict[0].predict(X_eval[np.ix_(ind, var)]).flatten()

                # Debiasing terms up to K-1:
                self._train_cla(
                    X_train,
                    T_train,
                    X_eval,
                    w_train=w_train,
                    classifier=classifier,
                    calibrator=calibrator,
                    X_calib=X_calib,
                    T_calib=T_calib,
                    w_calib=w_calib,
                )

                ratio = n1 / n0

                self._get_alphas(X_eval, T_eval, ratio, calibrator=calibrator, crop=crop)

                for k in range(self.K_simpl):
                    ind = T_eval == self.C_simpl[k + 1][0]  # Select sample C_{k+1} \in {0,1}
                    var = [a for b in self.C_simpl[: (k + 1)] for a in b[1]]  # Variables up to k
                    var_next = [a for b in self.C_simpl[: (k + 2)] for a in b[1]]  # Variables up to k+1
                    if self.C_simpl[k + 1][0] == 1:
                        if k < self.K_simpl - 1:
                            theta_scores_1 += self.alpha_dict[k] * (
                                self.reg_dict[k + 1].predict(X_eval[np.ix_(ind, var_next)]).flatten()
                                - self.reg_dict[k].predict(X_eval[np.ix_(ind, var)]).flatten()
                            )
                        else:
                            theta_scores_1 += self.alpha_dict[k] * (
                                self.h_fn(y_eval[ind])
                                - self.reg_dict[self.K_simpl - 1].predict(X_eval[np.ix_(ind, var)]).flatten()
                            )
                    else:
                        if k < self.K_simpl - 1:
                            theta_scores_0 += self.alpha_dict[k] * (
                                self.reg_dict[k + 1].predict(X_eval[np.ix_(ind, var_next)]).flatten()
                                - self.reg_dict[k].predict(X_eval[np.ix_(ind, var)]).flatten()
                            )
                        else:
                            theta_scores_0 += self.alpha_dict[k] * (
                                self.h_fn(y_eval[ind])
                                - self.reg_dict[self.K_simpl - 1].predict(X_eval[np.ix_(ind, var)]).flatten()
                            )

                theta_scores = np.concatenate((theta_scores_0 * n / n0, theta_scores_1 * n / n1))

            else:
                raise AttributeError(f'Method "{method}" Not Implemented')

        # When C = [1, 1, ..., 1] we can just take the sample mean of y_eval[T_eval == 1]
        elif self.C_simpl[0][0] == 1:
            theta_scores = np.concatenate((np.zeros_like(y_eval[T_eval == 0]), self.h_fn(y_eval[T_eval == 1]) * n / n1))

        # When C = [0, 0, ..., 0] we can just take the sample mean of y_eval[T_eval == 0]
        else:
            theta_scores = np.concatenate((self.h_fn(y_eval[T_eval == 0]) * n / n0, np.zeros_like(y_eval[T_eval == 1])))

        return theta_scores

    def est_theta(
        self,
        X_eval: np.ndarray,
        y_eval: np.ndarray,
        T_eval: np.ndarray,
        X_train: np.ndarray,
        y_train: np.ndarray,
        T_train: np.ndarray,
        w_eval: Optional[np.ndarray] = None,
        w_train: Optional[np.ndarray] = None,
        method: Literal["regression", "re-weighting", "MR"] = "MR",
        regressor: PredictionModel = create_linear_regressor,
        classifier: ClassificationModel = create_logistic_regression_classifier,
        calibrator: Optional[PredictionModel] = None,
        X_calib: Optional[np.ndarray] = None,
        T_calib: Optional[np.ndarray] = None,
        w_calib: Optional[np.ndarray] = None,
        all_indep: bool = False,
        crop: float = 1e-3,
    ) -> Tuple[float, float]:
        """
        This function computes the scores that are averaged to get each theta_hat,
        and then returns (theta_hat, std_error)

        Inputs:
        X_eval = (n_eval, K) np.ndarray with the X data (explanatory variables) for the evaluation set.
        y_eval = (n_eval,) np.ndarray with the Y data (outcome) for the evaluation set.
        T_eval = (n_eval,) np.ndarray with the T data (sample indicator) for the evaluation set.
        X_train = (n_train, K) np.ndarray with the X data (explanatory variables) for the training set.
        y_train = (n_train,) np.ndarray with the Y data (outcome) for the training set.
        T_train = (n_train,) np.ndarray with the T data (sample indicator) for the training set.
        w_eval = optional (n_eval,) np.ndarray with sample weights for the evaluation set.
        w_train = optional (n_train,) np.ndarray with sample weights for the training set.

        method = One of 'regression', 're-weighting', 'MR'. By default, 'MR'.

        regressor = the regression estimator: a class supporting .fit and .predict methods.

        classifier = the classification estimator: a class supporting .fit and .predict_probabilities methods.

        calibrator = Optional, a method for probability calibration on a calibration set.
                     This could be a regressor (e.g. sklearn.isotonic.IsotonicRegression) or
                     a classifier (e.g. sklearn.LogisticRegression).
                     No need to do this if classifier is a sklearn.calibration.CalibratedClassifierCV learner.

        X_calib = (n_calib, K) np.ndarray with the X data (explanatory variables) for the calibration set.
        T_calib = (n_calib,) np.ndarray with the T data (sample indicator) for the calibration set.
        w_train = optional (n_calib,) np.ndarray with sample weights for the calibration set.

        all_indep = boolean, True if all explanatory variables are independent (used for self._simplify_C).
        crop = float, all predicted probabilities from the classifier will be cropped below at this lower bound,
               and above at 1-crop.

        Returns:
        theta_hat = the point estimate, np.mean(theta_scores) for the scores computed by self.est_scores.
        std_err = the standard error for theta_hat, sem(theta_scores) for the scores computed by self.est_scores.
        """

        theta_scores = self.est_scores(
            X_eval,
            y_eval,
            T_eval,
            X_train,
            y_train,
            T_train,
            w_eval=w_eval,
            w_train=w_train,
            method=method,
            regressor=regressor,
            classifier=classifier,
            calibrator=calibrator,
            X_calib=X_calib,
            T_calib=T_calib,
            w_calib=w_calib,
            all_indep=all_indep,
            crop=crop,
        )

        if w_eval is not None:
            w_sort = np.concatenate((w_eval[T_eval == 0], w_eval[T_eval == 1]))  # Order weights in same way as scores
        else:
            w_sort = np.ones(np.shape(T_eval))
        weighted_stats = DescrStatsW(theta_scores, weights=w_sort, ddof=0)

        return weighted_stats.mean, weighted_stats.std_mean


def distribution_change_robust(
    causal_model: ProbabilisticCausalModel,
    old_data: pd.DataFrame,
    new_data: pd.DataFrame,
    target_node: Any,
    target_functional: str = "mean",
    sample_weight: Optional[Any] = None,
    xfit: bool = True,
    xfit_folds: int = 5,
    train_size: float = 0.5,
    calib_size: float = 0.2,
    split_random_state: int = 0,
    method: Literal["regression", "re-weighting", "MR"] = "MR",
    regressor: PredictionModel = create_linear_regressor,
    classifier: ClassificationModel = create_logistic_regression_classifier,
    calibrator: Optional[PredictionModel] = None,
    all_indep: bool = False,
    crop: float = 1e-3,
    shapley_config: Optional[ShapleyConfig] = None,
) -> Dict[Any, float]:
    """
    This function computes the Shapley values for attribution of change in the mean or variance of target_node
    to nodes upstream in the causal DAG, using the multiply-robust method from:
    Quintas-Martinez, V., Bahadori, M. T., Santiago, E., Mu, J., Janzing, D., and Heckerman, D.
    Multiply-Robust Causal Change Attribution (ICML 2024)

    :param causal_model: Reference causal model.
    :param old_data: Joint samples from the 'old' distribution.
    :param new_data: Joint samples from the 'new' distribution.
    :param target_node: Target node of interest for attributing the marginal distribution change.
    :param target_functional: Target functional of interest, of which the change is attributed. For now, supported
                              functionals are "mean" and "variance".
    :param sample_weight: Sample weight variable, if using (optional).

    :param xfit: Whether to use cross-fitting (True) or sample splitting (False) to estimate the nuisance parameters.
    :param xfit_folds: Number of folds for cross-fitting if xfit = True.
    :param train_size: Share of observations in training set for nuisance parameters if xfit = False.
    :param calib_size: Share of observations in calibration set if calibrator is not None.
    :param split_random_state: Seed for sample splitting.

    :param method: One of 'regression', 're-weighting', 'MR'. By default, 'MR'.
    :param regressor: the regression estimator: a ClassificationModel supporting .fit and .predict methods.
    :param classifier: the classification estimator: a PredictionModel supporting .fit and .predict_probabilities methods.
    :param calibrator: Optional, a PredictionModel for probability calibration on a calibration set.
                    This could be a regressor (e.g. sklearn.isotonic.IsotonicRegression) or
                    a classifier (e.g. sklearn.LogisticRegression).
                    No need to do this if classifier is a sklearn.calibration.CalibratedClassifierCV learner.

    Note: Only the classes SklearnRegressionModelWeighted and SklearnClassificationModelWeighted
          support sample weights for now.

    :param variance: boolean, if True, compute Shapley value attribution for the change in variance (rather than the change in mean).
    :param all_indep: boolean, True if all explanatory variables are independent (used to simplify estimating equation).
    :param crop: float, all predicted probabilities from the classifier will be cropped below at this lower bound,
            and above at 1-crop.

    :param shapley_config: Configuration for the Shapley estimator.

    :return: A dictionary containing contribution of each upstream node.
    """

    causal_graph = causal_model.graph

    # Eliminate nodes that are not ancestry of the outcome:
    causal_graph = nx.DiGraph(node_connected_subgraph_view(causal_model.graph, target_node))

    # Sort by causal ancestry:
    sorted_var_names = list(nx.lexicographical_topological_sort(causal_graph))
    X_var_names = sorted_var_names[:-1]

    n0, n1 = old_data.shape[0], new_data.shape[0]

    X0 = old_data[X_var_names].values
    X1 = new_data[X_var_names].values
    y0 = old_data[target_node].values.flatten()
    y1 = new_data[target_node].values.flatten()
    X = np.concatenate((X0, X1))
    y = np.concatenate((y0, y1))
    T = np.concatenate((np.zeros(n0), np.ones(n1)))

    if xfit:  # Cross-fitting to learn nuisance parameters (recommended for small/medium samples)
        kf = StratifiedKFold(n_splits=xfit_folds, shuffle=True, random_state=split_random_state)
        splits = kf.split(X, T)
    else:  # Simple train-eval sample splitting (recommended for large samples)
        kf = StratifiedKFold(n_splits=int(1.0 / (1.0 - train_size)), shuffle=True, random_state=split_random_state)
        splits = [next(kf.split(X, T))]
        xfit_folds = 1

    attributions = np.zeros(len(sorted_var_names))

    for train_index, test_index in splits:
        X_train, X_eval, y_train, y_eval, T_train, T_eval = (
            X[train_index],
            X[test_index],
            y[train_index],
            y[test_index],
            T[train_index],
            T[test_index],
        )
        w = (
            np.concatenate((old_data[sample_weight].values.flatten(), new_data[sample_weight].values.flatten()))
            if sample_weight is not None
            else None
        )
        w_train, w_eval = (w[train_index], w[test_index]) if sample_weight is not None else (None, None)

        X_calib, T_calib, w_calib = None, None, None

        if calibrator is not None:
            if calib_size == 0.0:
                raise ValueError(
                    "For calibration, calib_size should be either positive and smaller than the number of samples or a float in the (0, 1) range."
                )

            if sample_weight is None:
                X_calib, X_train, _, y_train, T_calib, T_train = train_test_split(
                    X_train, y_train, T_train, train_size=calib_size, stratify=T_train, random_state=split_random_state
                )
            else:
                X_calib, X_train, _, y_train, T_calib, T_train, w_calib, w_train = train_test_split(
                    X_train,
                    y_train,
                    T_train,
                    w_train,
                    train_size=calib_size,
                    stratify=T_train,
                    random_state=split_random_state,
                )

        if target_functional == "mean":
<<<<<<< HEAD

=======
>>>>>>> cfb25ecd
            def set_func(C: np.ndarray) -> float:
                return ThetaC(C).est_theta(
                    X_eval,
                    y_eval,
                    T_eval,
                    X_train,
                    y_train,
                    T_train,
                    w_eval=w_eval,
                    w_train=w_train,
                    method=method,
                    regressor=regressor,
                    classifier=classifier,
                    calibrator=calibrator,
                    X_calib=X_calib,
                    T_calib=T_calib,
                    w_calib=w_calib,
                    all_indep=all_indep,
                    crop=crop,
                )[0]
<<<<<<< HEAD

        elif target_functional == "variance":

=======
            
        elif target_functional == "variance":
>>>>>>> cfb25ecd
            def set_func(C: np.ndarray) -> float:
                return (
                    ThetaC(C, h_fn=lambda y: np.square(y)).est_theta(
                        X_eval,
                        y_eval,
                        T_eval,
                        X_train,
                        y_train,
                        T_train,
                        w_eval=w_eval,
                        w_train=w_train,
                        method=method,
                        regressor=regressor,
                        classifier=classifier,
                        calibrator=calibrator,
                        X_calib=X_calib,
                        T_calib=T_calib,
                        w_calib=w_calib,
                        all_indep=all_indep,
                        crop=crop,
                    )[0]
                    - ThetaC(C).est_theta(
                        X_eval,
                        y_eval,
                        T_eval,
                        X_train,
                        y_train,
                        T_train,
                        w_eval=w_eval,
                        w_train=w_train,
                        method=method,
                        regressor=regressor,
                        classifier=classifier,
                        calibrator=calibrator,
                        X_calib=X_calib,
                        T_calib=T_calib,
                        w_calib=w_calib,
                        all_indep=all_indep,
                        crop=crop,
                    )[0] ** 2
                )

        else:
            raise AttributeError(f'Target functional "{target_functional}" not implemented. Try "mean" or "variance".')
<<<<<<< HEAD
=======
            
>>>>>>> cfb25ecd

        attributions += estimate_shapley_values(set_func, len(sorted_var_names), shapley_config) / xfit_folds

    return {x: attributions[i] for i, x in enumerate(sorted_var_names)}<|MERGE_RESOLUTION|>--- conflicted
+++ resolved
@@ -8,11 +8,7 @@
 
 import warnings
 from itertools import groupby
-<<<<<<< HEAD
 from typing import Any, Callable, Dict, Literal, Optional, Tuple
-=======
-from typing import Any, Optional, Callable, Literal, Dict, Tuple
->>>>>>> cfb25ecd
 
 import networkx as nx
 import numpy as np
@@ -32,20 +28,14 @@
 class ThetaC:
     """Implements three estimators (regression, re-weighting, MR) for causal change attribution."""
 
-<<<<<<< HEAD
     def __init__(
         self, C: np.ndarray, h_fn: Callable[[np.ndarray], np.ndarray] = lambda y: y, warn_th: float = 1e-3
     ) -> None:
-=======
-    def __init__(self, 
-                 C: np.ndarray, 
-                 h_fn: Callable[[np.ndarray], np.ndarray] = lambda y: y, 
-                 warn_th: float = 1e-3) -> None:
->>>>>>> cfb25ecd
         """
         Inputs:
         C = the change vector (a K+1 list of 0s and 1s).
         h_fn = the functional of interest. By default, the mean of y.
+        warn_th = the threshold that generates warning about re-weighting
         warn_th = the threshold that generates warning about re-weighting
         """
 
@@ -59,13 +49,9 @@
         self.calib_dict = {}  # A dictionary to store the trained calibrators
         self.alpha_dict = {}  # A dictionary to store the fitted weights alpha_k (Theorem 2.4)
         self.warn_th = warn_th  # The threshold that generates warning about re-weighting
-
-<<<<<<< HEAD
+        self.warn_th = warn_th  # The threshold that generates warning about re-weighting
+
     def _simplify_C(self, all_indep: bool = False) -> None:
-=======
-    def _simplify_C(self, 
-                    all_indep: bool = False) -> None:
->>>>>>> cfb25ecd
         """
         This function applies some simplifications to the change vector C,
         discussed in Appendix C of the paper.
@@ -100,12 +86,21 @@
         y_train: np.ndarray,
         T_train: np.ndarray,
         w_train: Optional[np.ndarray] = None,
+        X_train: np.ndarray,
+        y_train: np.ndarray,
+        T_train: np.ndarray,
+        w_train: Optional[np.ndarray] = None,
         regressor: PredictionModel = create_linear_regressor,
     ) -> None:
+    ) -> None:
         """
         This function trains the nested regression estimators, that will be stored in self.reg_dict.
 
         Inputs:
+        X_train = (n_train, K) np.ndarray with the X data (explanatory variables) for the training set.
+        y_train = (n_train,) np.ndarray with the Y data (outcome) for the training set.
+        T_train = (n_train,) np.ndarray with the T data (sample indicator) for the training set.
+        w_train = optional (n_train,) np.ndarray with sample weights for the train data.
         X_train = (n_train, K) np.ndarray with the X data (explanatory variables) for the training set.
         y_train = (n_train,) np.ndarray with the Y data (outcome) for the training set.
         T_train = (n_train,) np.ndarray with the T data (sample indicator) for the training set.
@@ -146,22 +141,34 @@
         T_train: np.ndarray,
         X_eval: np.ndarray,
         w_train: Optional[np.ndarray] = None,
+        X_train: np.ndarray,
+        T_train: np.ndarray,
+        X_eval: np.ndarray,
+        w_train: Optional[np.ndarray] = None,
         classifier: ClassificationModel = create_logistic_regression_classifier,
         calibrator: Optional[PredictionModel] = None,
         X_calib: Optional[np.ndarray] = None,
         T_calib: Optional[np.ndarray] = None,
         w_calib: Optional[np.ndarray] = None,
     ) -> None:
+        X_calib: Optional[np.ndarray] = None,
+        T_calib: Optional[np.ndarray] = None,
+        w_calib: Optional[np.ndarray] = None,
+    ) -> None:
         """
         This function trains the classification estimators for the weights, that will be stored in self.cla_dict.
         If calibrator is not None, it also calibrates the probabilities on a calibration set.
 
         Inputs:
+        X_train = (n_train, K) np.ndarray with the X data (explanatory variables) for the training set.
+        T_train = (n_train,) np.ndarray with the T data (sample indicator) for the training set.
+        X_eval = (n_eval, K) np.ndarray with the X data (explanatory variables) for the evaluation set.
         X_train = (n_train, K) np.ndarray with the X data (explanatory variables) for the training set.
         T_train = (n_train,) np.ndarray with the T data (sample indicator) for the training set.
         X_eval = (n_eval, K) np.ndarray with the X data (explanatory variables) for the evaluation set.
                  Used only to give a warning about low overlap.
         w_train = optional (n_train,) np.ndarray with sample weights for the training set.
+        w_train = optional (n_train,) np.ndarray with sample weights for the training set.
 
         classifier = the classification estimator: a class supporting .fit and .predict_probabilities methods.
 
@@ -170,6 +177,9 @@
                      a classifier (e.g. sklearn.LogisticRegression).
                      No need to do this if classifier is a sklearn.calibration.CalibratedClassifierCV learner.
 
+        X_calib = (n_calib, K) np.ndarray with the X data (explanatory variables) for the calibration set.
+        T_calib = (n_calib,) np.ndarray with the T data (sample indicator) for the calibration set.
+        w_calib = optional (n_calib,) np.ndarray with sample weights for the calibration set.
         X_calib = (n_calib, K) np.ndarray with the X data (explanatory variables) for the calibration set.
         T_calib = (n_calib,) np.ndarray with the T data (sample indicator) for the calibration set.
         w_calib = optional (n_calib,) np.ndarray with sample weights for the calibration set.
@@ -203,7 +213,6 @@
                 + "Consider increasing the regularization for the classificator or using method = 'regression'."
             )
 
-<<<<<<< HEAD
     def _get_alphas(
         self,
         X_eval: np.ndarray,
@@ -212,14 +221,6 @@
         calibrator: Optional[PredictionModel] = None,
         crop: float = 1e-3,
     ) -> None:
-=======
-    def _get_alphas(self, 
-                    X_eval: np.ndarray, 
-                    T_eval: np.ndarray, 
-                    ratio: float, 
-                    calibrator: Optional[PredictionModel] = None,
-                    crop: float = 1e-3) -> None:
->>>>>>> cfb25ecd
         """
         This helper function uses the classifiers (and, if appropriate, the probability calibrators)
         to compute the weights alpha_k (defined in Theorem 2.4 of the paper),
@@ -227,6 +228,9 @@
 
         Inputs:
         k = int from 0 to K_simpl-1.
+        X_eval = (n_eval, K) np.ndarray with the X data (explanatory variables) for the evaluation set.
+        T_eval = (n_eval,) np.ndarray with the T data (sample indicator) for the evaluation set.
+        ratio = n1/n0 (unless the classifier has been trained with class weight, not supported yet).
         X_eval = (n_eval, K) np.ndarray with the X data (explanatory variables) for the evaluation set.
         T_eval = (n_eval,) np.ndarray with the T data (sample indicator) for the evaluation set.
         ratio = n1/n0 (unless the classifier has been trained with class weight, not supported yet).
@@ -240,6 +244,7 @@
 
         Returns:
         alpha_k = (n0,) or (n1,) np.ndarray of alpha_k weights for sample C_{k+1} \in {0,1}
+        alpha_k = (n0,) or (n1,) np.ndarray of alpha_k weights for sample C_{k+1} \in {0,1}
         """
 
         for k in range(self.K_simpl):
@@ -301,6 +306,15 @@
 
     def est_scores(
         self,
+        X_eval: np.ndarray,
+        y_eval: np.ndarray,
+        T_eval: np.ndarray,
+        X_train: np.ndarray,
+        y_train: np.ndarray,
+        T_train: np.ndarray,
+        w_eval: Optional[np.ndarray] = None,
+        w_train: Optional[np.ndarray] = None,
+        method: Literal["regression", "re-weighting", "MR"] = "MR",
         X_eval: np.ndarray,
         y_eval: np.ndarray,
         T_eval: np.ndarray,
@@ -319,6 +333,12 @@
         all_indep: bool = False,
         crop: float = 1e-3,
     ) -> np.ndarray:
+        X_calib: Optional[np.ndarray] = None,
+        T_calib: Optional[np.ndarray] = None,
+        w_calib: Optional[np.ndarray] = None,
+        all_indep: bool = False,
+        crop: float = 1e-3,
+    ) -> np.ndarray:
         """
         This function computes the scores that are averaged to get each theta_hat.
         These are psi_hat in the notation of Section 2.5 of the paper.
@@ -334,6 +354,14 @@
         T_train = (n_train,) np.ndarray with the T data (sample indicator) for the training set.
         w_eval = optional (n_eval,) np.ndarray with sample weights for the evaluation set.
         w_train = optional (n_train,) np.ndarray with sample weights for the training set.
+        X_eval = (n_eval, K) np.ndarray with the X data (explanatory variables) for the evaluation set.
+        y_eval = (n_eval,) np.ndarray with the Y data (outcome) for the evaluation set.
+        T_eval = (n_eval,) np.ndarray with the T data (sample indicator) for the evaluation set.
+        X_train = (n_train, K) np.ndarray with the X data (explanatory variables) for the training set.
+        y_train = (n_train,) np.ndarray with the Y data (outcome) for the training set.
+        T_train = (n_train,) np.ndarray with the T data (sample indicator) for the training set.
+        w_eval = optional (n_eval,) np.ndarray with sample weights for the evaluation set.
+        w_train = optional (n_train,) np.ndarray with sample weights for the training set.
 
         method = One of 'regression', 're-weighting', 'MR'. By default, 'MR'.
 
@@ -349,12 +377,16 @@
         X_calib = (n_calib, K) np.ndarray with the X data (explanatory variables) for the calibration set.
         T_calib = (n_calib,) np.ndarray with the T data (sample indicator) for the calibration set.
         w_calib = optional (n_calib,) np.ndarray with sample weights for the calibration set.
+        X_calib = (n_calib, K) np.ndarray with the X data (explanatory variables) for the calibration set.
+        T_calib = (n_calib,) np.ndarray with the T data (sample indicator) for the calibration set.
+        w_calib = optional (n_calib,) np.ndarray with sample weights for the calibration set.
 
         all_indep = boolean, True if all explanatory variables are independent (used for self._simplify_C).
         crop = float, all predicted probabilities from the classifier will be cropped below at this lower bound,
                and above at 1-crop.
 
         Returns:
+        theta_scores = (n_eval,) np.ndarray of scores, such that theta_hat = np.mean(theta_scores).
         theta_scores = (n_eval,) np.ndarray of scores, such that theta_hat = np.mean(theta_scores).
         """
 
@@ -518,6 +550,15 @@
         w_eval: Optional[np.ndarray] = None,
         w_train: Optional[np.ndarray] = None,
         method: Literal["regression", "re-weighting", "MR"] = "MR",
+        X_eval: np.ndarray,
+        y_eval: np.ndarray,
+        T_eval: np.ndarray,
+        X_train: np.ndarray,
+        y_train: np.ndarray,
+        T_train: np.ndarray,
+        w_eval: Optional[np.ndarray] = None,
+        w_train: Optional[np.ndarray] = None,
+        method: Literal["regression", "re-weighting", "MR"] = "MR",
         regressor: PredictionModel = create_linear_regressor,
         classifier: ClassificationModel = create_logistic_regression_classifier,
         calibrator: Optional[PredictionModel] = None,
@@ -527,6 +568,12 @@
         all_indep: bool = False,
         crop: float = 1e-3,
     ) -> Tuple[float, float]:
+        X_calib: Optional[np.ndarray] = None,
+        T_calib: Optional[np.ndarray] = None,
+        w_calib: Optional[np.ndarray] = None,
+        all_indep: bool = False,
+        crop: float = 1e-3,
+    ) -> Tuple[float, float]:
         """
         This function computes the scores that are averaged to get each theta_hat,
         and then returns (theta_hat, std_error)
@@ -540,6 +587,14 @@
         T_train = (n_train,) np.ndarray with the T data (sample indicator) for the training set.
         w_eval = optional (n_eval,) np.ndarray with sample weights for the evaluation set.
         w_train = optional (n_train,) np.ndarray with sample weights for the training set.
+        X_eval = (n_eval, K) np.ndarray with the X data (explanatory variables) for the evaluation set.
+        y_eval = (n_eval,) np.ndarray with the Y data (outcome) for the evaluation set.
+        T_eval = (n_eval,) np.ndarray with the T data (sample indicator) for the evaluation set.
+        X_train = (n_train, K) np.ndarray with the X data (explanatory variables) for the training set.
+        y_train = (n_train,) np.ndarray with the Y data (outcome) for the training set.
+        T_train = (n_train,) np.ndarray with the T data (sample indicator) for the training set.
+        w_eval = optional (n_eval,) np.ndarray with sample weights for the evaluation set.
+        w_train = optional (n_train,) np.ndarray with sample weights for the training set.
 
         method = One of 'regression', 're-weighting', 'MR'. By default, 'MR'.
 
@@ -552,6 +607,9 @@
                      a classifier (e.g. sklearn.LogisticRegression).
                      No need to do this if classifier is a sklearn.calibration.CalibratedClassifierCV learner.
 
+        X_calib = (n_calib, K) np.ndarray with the X data (explanatory variables) for the calibration set.
+        T_calib = (n_calib,) np.ndarray with the T data (sample indicator) for the calibration set.
+        w_train = optional (n_calib,) np.ndarray with sample weights for the calibration set.
         X_calib = (n_calib, K) np.ndarray with the X data (explanatory variables) for the calibration set.
         T_calib = (n_calib,) np.ndarray with the T data (sample indicator) for the calibration set.
         w_train = optional (n_calib,) np.ndarray with sample weights for the calibration set.
@@ -574,6 +632,7 @@
             T_train,
             w_eval=w_eval,
             w_train=w_train,
+            method=method,
             method=method,
             regressor=regressor,
             classifier=classifier,
@@ -607,12 +666,23 @@
     calib_size: float = 0.2,
     split_random_state: int = 0,
     method: Literal["regression", "re-weighting", "MR"] = "MR",
+    target_functional: str = "mean",
+    sample_weight: Optional[Any] = None,
+    xfit: bool = True,
+    xfit_folds: int = 5,
+    train_size: float = 0.5,
+    calib_size: float = 0.2,
+    split_random_state: int = 0,
+    method: Literal["regression", "re-weighting", "MR"] = "MR",
     regressor: PredictionModel = create_linear_regressor,
     classifier: ClassificationModel = create_logistic_regression_classifier,
     calibrator: Optional[PredictionModel] = None,
     all_indep: bool = False,
     crop: float = 1e-3,
+    all_indep: bool = False,
+    crop: float = 1e-3,
     shapley_config: Optional[ShapleyConfig] = None,
+) -> Dict[Any, float]:
 ) -> Dict[Any, float]:
     """
     This function computes the Shapley values for attribution of change in the mean or variance of target_node
@@ -624,6 +694,9 @@
     :param old_data: Joint samples from the 'old' distribution.
     :param new_data: Joint samples from the 'new' distribution.
     :param target_node: Target node of interest for attributing the marginal distribution change.
+    :param target_functional: Target functional of interest, of which the change is attributed. For now, supported
+                              functionals are "mean" and "variance".
+    :param sample_weight: Sample weight variable, if using (optional).
     :param target_functional: Target functional of interest, of which the change is attributed. For now, supported
                               functionals are "mean" and "variance".
     :param sample_weight: Sample weight variable, if using (optional).
@@ -724,10 +797,7 @@
                 )
 
         if target_functional == "mean":
-<<<<<<< HEAD
-
-=======
->>>>>>> cfb25ecd
+
             def set_func(C: np.ndarray) -> float:
                 return ThetaC(C).est_theta(
                     X_eval,
@@ -748,14 +818,9 @@
                     all_indep=all_indep,
                     crop=crop,
                 )[0]
-<<<<<<< HEAD
 
         elif target_functional == "variance":
 
-=======
-            
-        elif target_functional == "variance":
->>>>>>> cfb25ecd
             def set_func(C: np.ndarray) -> float:
                 return (
                     ThetaC(C, h_fn=lambda y: np.square(y)).est_theta(
@@ -800,10 +865,6 @@
 
         else:
             raise AttributeError(f'Target functional "{target_functional}" not implemented. Try "mean" or "variance".')
-<<<<<<< HEAD
-=======
-            
->>>>>>> cfb25ecd
 
         attributions += estimate_shapley_values(set_func, len(sorted_var_names), shapley_config) / xfit_folds
 
