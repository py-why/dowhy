--- conflicted
+++ resolved
@@ -175,11 +175,7 @@
     :param conditional_node_names: variables that are used to determine treatment. If none are
     provided, it is assumed that the intervention is static.
     :param generalized_adjustment: specify whether to return a single minimal adjustment set which
-<<<<<<< HEAD
-    matches the general adjustment criterion ("default"), or two exhaustively compute all such adjustment sets ("exhaustive-search"). For now
-=======
     matches the general adjustment criterion ("default"), or to exhaustively compute all such adjustment sets ("exhaustive-search"). For now
->>>>>>> 31141519
     only minimal adjustment sets are supported.
     :returns:  target estimand, an instance of the IdentifiedEstimand class
     """
@@ -941,13 +937,8 @@
         return [AdjustmentSet(AdjustmentSet.GENERAL, adjustment_set)]
     elif generalized_adjustment == GeneralizedAdjustment.GENERALIZED_ADJUSTMENT_EXHAUSTIVE:
         raise ValueError("Exhaustive identification of general adjustment sets is not yet supported.")
-<<<<<<< HEAD
-
-    return []  # the method should never reach this case
-=======
     else:
         raise ValueError("Please provide a valid type of Generalized Adjustment")
->>>>>>> 31141519
 
 
 def identify_mediation(graph: nx.DiGraph, action_nodes: List[str], outcome_nodes: List[str]):
