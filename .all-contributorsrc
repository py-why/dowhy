--- conflicted
+++ resolved
@@ -108,17 +108,20 @@
       ]
     },
     {
-<<<<<<< HEAD
       "login": "petergtz",
       "name": "Peter Götz",
       "avatar_url": "https://avatars.githubusercontent.com/u/3618401?v=4",
       "profile": "https://github.com/petergtz",
-=======
+       "contributions": [
+        "code",
+        "doc"
+      ]
+    },
+    {
       "login": "bloebp",
       "name": "Patrick Blöbaum",
       "avatar_url": "https://avatars.githubusercontent.com/u/51325689?v=4",
       "profile": "https://github.com/bloebp",
->>>>>>> d9c86592
       "contributions": [
         "code",
         "doc"
