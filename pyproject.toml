--- conflicted
+++ resolved
@@ -54,13 +54,8 @@
 #
 # * networkx has tight-integration with Python release schedule
 [tool.poetry.dependencies]
-<<<<<<< HEAD
-python = ">=3.9,<3.12"
-cython = "^0.29.32"
-=======
-python = ">=3.8,<3.12"
+python = ">=3.9,<=3.12"
 cython = ">=0.29.32"
->>>>>>> 499019c2
 scipy = ">=1.4.1"
 statsmodels = ">=0.13.5"
 numpy = ">=1.20"
