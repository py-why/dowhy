from unittest.mock import patch

import numpy as np
import pytest

import dowhy.datasets
from dowhy import CausalModel
<<<<<<< HEAD
from dowhy.causal_refuters.evalue_sensitivity_analyzer import EValueSensitivityAnalyzer
=======

>>>>>>> 341f2558
from .base import TestRefuter


@pytest.mark.usefixtures("fixed_seed")
class TestAddUnobservedCommonCauseRefuter(object):
    @pytest.mark.parametrize(
        ["error_tolerance", "estimator_method", "effect_strength_on_t", "effect_strength_on_y"],
        [
            (0.01, "backdoor.propensity_score_matching", 0.01, 0.02),
        ],
    )
    def test_refutation_binary_treatment(
        self, error_tolerance, estimator_method, effect_strength_on_t, effect_strength_on_y
    ):
        refuter_tester = TestRefuter(
            error_tolerance,
            estimator_method,
            "add_unobserved_common_cause",
            confounders_effect_on_t="binary_flip",
            confounders_effect_on_y="linear",
            effect_strength_on_t=effect_strength_on_t,
            effect_strength_on_y=effect_strength_on_y,
        )
        refuter_tester.binary_treatment_testsuite(tests_to_run="atleast-one-common-cause")

    @pytest.mark.parametrize(
        ["error_tolerance", "estimator_method", "effect_strength_on_t", "effect_strength_on_y"],
        [
            (0.01, "iv.instrumental_variable", 0.01, 0.02),
        ],
    )
    def test_refutation_continuous_treatment(
        self, error_tolerance, estimator_method, effect_strength_on_t, effect_strength_on_y
    ):
        refuter_tester = TestRefuter(
            error_tolerance,
            estimator_method,
            "add_unobserved_common_cause",
            confounders_effect_on_t="linear",
            confounders_effect_on_y="linear",
            effect_strength_on_t=effect_strength_on_t,
            effect_strength_on_y=effect_strength_on_y,
        )
        refuter_tester.continuous_treatment_testsuite(tests_to_run="atleast-one-common-cause")

    @pytest.mark.parametrize(
        ["error_tolerance", "estimator_method", "effect_strength_on_t", "effect_strength_on_y"],
        [
            (0.01, "iv.instrumental_variable", np.arange(0.01, 0.02, 0.001), np.arange(0.02, 0.03, 0.001)),
        ],
    )
    @patch("matplotlib.pyplot.figure")
    def test_refutation_continuous_treatment_range_both_treatment_outcome(
        self, mock_fig, error_tolerance, estimator_method, effect_strength_on_t, effect_strength_on_y
    ):
        refuter_tester = TestRefuter(
            error_tolerance,
            estimator_method,
            "add_unobserved_common_cause",
            confounders_effect_on_t="linear",
            confounders_effect_on_y="linear",
            effect_strength_on_t=effect_strength_on_t,
            effect_strength_on_y=effect_strength_on_y,
        )
        refuter_tester.continuous_treatment_testsuite(tests_to_run="atleast-one-common-cause")
        assert mock_fig.call_count > 0  # we patched figure plotting call to avoid drawing plots during tests

    @pytest.mark.parametrize(
        ["error_tolerance", "estimator_method", "effect_strength_on_t", "effect_strength_on_y"],
        [
            (0.01, "iv.instrumental_variable", np.arange(0.01, 0.02, 0.001), 0.02),
        ],
    )
    @patch("matplotlib.pyplot.figure")
    def test_refutation_continuous_treatment_range_treatment(
        self, mock_fig, error_tolerance, estimator_method, effect_strength_on_t, effect_strength_on_y
    ):
        refuter_tester = TestRefuter(
            error_tolerance,
            estimator_method,
            "add_unobserved_common_cause",
            confounders_effect_on_t="linear",
            confounders_effect_on_y="linear",
            effect_strength_on_t=effect_strength_on_t,
            effect_strength_on_y=effect_strength_on_y,
        )
        refuter_tester.continuous_treatment_testsuite(tests_to_run="atleast-one-common-cause")
        assert mock_fig.call_count > 0  # we patched figure plotting call to avoid drawing plots during tests

    @pytest.mark.parametrize(
        ["error_tolerance", "estimator_method", "effect_strength_on_t", "effect_strength_on_y"],
        [
            (0.01, "iv.instrumental_variable", 0.01, np.arange(0.02, 0.03, 0.001)),
        ],
    )
    @patch("matplotlib.pyplot.figure")
    def test_refutation_continuous_treatment_range_outcome(
        self, mock_fig, error_tolerance, estimator_method, effect_strength_on_t, effect_strength_on_y
    ):
        refuter_tester = TestRefuter(
            error_tolerance,
            estimator_method,
            "add_unobserved_common_cause",
            confounders_effect_on_t="linear",
            confounders_effect_on_y="linear",
            effect_strength_on_t=effect_strength_on_t,
            effect_strength_on_y=effect_strength_on_y,
        )
        refuter_tester.continuous_treatment_testsuite(tests_to_run="atleast-one-common-cause")
        assert mock_fig.call_count > 0  # we patched figure plotting call to avoid drawing plots during tests

    @pytest.mark.parametrize(
        ["estimator_method", "effect_strength_on_t", "benchmark_common_causes", "simulated_method_name"],
        [
            ("backdoor.linear_regression", [1, 2, 3], ["W3"], "linear-partial-R2"),
        ],
    )
    @patch("matplotlib.pyplot.figure")
    def test_linear_sensitivity_with_confounders(
        self, mock_fig, estimator_method, effect_strength_on_t, benchmark_common_causes, simulated_method_name
    ):
        np.random.seed(100)
        data = dowhy.datasets.linear_dataset(
            beta=10,
            num_common_causes=7,
            num_samples=500,
            num_treatments=1,
            stddev_treatment_noise=10,
            stddev_outcome_noise=1,
        )
        data["df"] = data["df"].drop("W4", axis=1)
        graph_str = 'graph[directed 1node[ id "y" label "y"]node[ id "W0" label "W0"] node[ id "W1" label "W1"] node[ id "W2" label "W2"] node[ id "W3" label "W3"]  node[ id "W5" label "W5"] node[ id "W6" label "W6"]node[ id "v0" label "v0"]edge[source "v0" target "y"]edge[ source "W0" target "v0"] edge[ source "W1" target "v0"] edge[ source "W2" target "v0"] edge[ source "W3" target "v0"] edge[ source "W5" target "v0"] edge[ source "W6" target "v0"]edge[ source "W0" target "y"] edge[ source "W1" target "y"] edge[ source "W2" target "y"] edge[ source "W3" target "y"] edge[ source "W5" target "y"] edge[ source "W6" target "y"]]'
        model = CausalModel(
            data=data["df"],
            treatment=data["treatment_name"],
            outcome=data["outcome_name"],
            graph=graph_str,
            test_significance=None,
        )
        target_estimand = model.identify_effect(proceed_when_unidentifiable=True)
        estimate = model.estimate_effect(target_estimand, method_name=estimator_method)
        ate_estimate = data["ate"]
        refute = model.refute_estimate(
            target_estimand,
            estimate,
            method_name="add_unobserved_common_cause",
            simulated_method_name=simulated_method_name,
            benchmark_common_causes=benchmark_common_causes,
            effect_fraction_on_treatment=effect_strength_on_t,
        )

        if refute.confounder_increases_estimate == True:
            bias_adjusted_estimate = refute.benchmarking_results["bias_adjusted_estimate"]
            assert all(
                estimate <= refute.estimate for estimate in bias_adjusted_estimate
            )  # if confounder_increases_estimate is True, adjusted estimate should be lower than original estimate
        else:
            bias_adjusted_estimate = refute.benchmarking_results["bias_adjusted_estimate"]
            assert all(estimate >= refute.estimate for estimate in bias_adjusted_estimate)

        # check if all partial R^2 values are between 0 and 1
        assert all((val >= 0 and val <= 1) for val in refute.benchmarking_results["r2tu_w"])
        assert all((val >= 0 and val <= 1) for val in refute.benchmarking_results["r2yu_tw"])
        assert refute.stats["r2yt_w"] >= 0 and refute.stats["r2yt_w"] <= 1

        assert refute.stats["robustness_value"] >= 0 and refute.stats["robustness_value"] <= 1
        assert mock_fig.call_count > 0  # we patched figure plotting call to avoid drawing plots during tests

    @pytest.mark.parametrize(
        ["estimator_method", "effect_strength_on_t", "benchmark_common_causes", "simulated_method_name"],
        [
            ("backdoor.linear_regression", [1, 2, 3], ["W3"], "linear-partial-R2"),
        ],
    )
    @patch("matplotlib.pyplot.figure")
    def test_linear_sensitivity_given_strength_of_confounding(
        self, mock_fig, estimator_method, effect_strength_on_t, benchmark_common_causes, simulated_method_name
    ):
        np.random.seed(100)
        data = dowhy.datasets.linear_dataset(
            beta=10,
            num_common_causes=7,
            num_samples=500,
            num_treatments=1,
            stddev_treatment_noise=10,
            stddev_outcome_noise=1,
        )
        data["df"] = data["df"].drop("W4", axis=1)
        graph_str = 'graph[directed 1node[ id "y" label "y"]node[ id "W0" label "W0"] node[ id "W1" label "W1"] node[ id "W2" label "W2"] node[ id "W3" label "W3"]  node[ id "W5" label "W5"] node[ id "W6" label "W6"]node[ id "v0" label "v0"]edge[source "v0" target "y"]edge[ source "W0" target "v0"] edge[ source "W1" target "v0"] edge[ source "W2" target "v0"] edge[ source "W3" target "v0"] edge[ source "W5" target "v0"] edge[ source "W6" target "v0"]edge[ source "W0" target "y"] edge[ source "W1" target "y"] edge[ source "W2" target "y"] edge[ source "W3" target "y"] edge[ source "W5" target "y"] edge[ source "W6" target "y"]]'
        model = CausalModel(
            data=data["df"],
            treatment=data["treatment_name"],
            outcome=data["outcome_name"],
            graph=graph_str,
            test_significance=None,
        )
        target_estimand = model.identify_effect(proceed_when_unidentifiable=True)
        estimate = model.estimate_effect(target_estimand, method_name=estimator_method)
        ate_estimate = data["ate"]
        refute = model.refute_estimate(
            target_estimand,
            estimate,
            method_name="add_unobserved_common_cause",
            simulated_method_name=simulated_method_name,
            benchmark_common_causes=benchmark_common_causes,
            effect_fraction_on_treatment=effect_strength_on_t,
        )

        # We calculate adjusted estimates for two sets of partial R^2 values.
        bias_adjusted_terms = refute.compute_bias_adjusted(r2tu_w=np.array([0.7, 0.2]), r2yu_tw=np.array([0.9, 0.3]))
        estimate1 = bias_adjusted_terms["bias_adjusted_estimate"][
            0
        ]  # adjusted estimate for confounder u1 where r2tu_w = 0.7 and r2yu_tw = 0.9
        estimate2 = bias_adjusted_terms["bias_adjusted_estimate"][
            1
        ]  # adjusted estimate for confounder u2 where r2tu_w = 0.2 and r2yu_tw = 0.3
        print(estimate1, estimate2)
        original_estimate = refute.estimate
        # Test if hypothetical confounding by unobserved confounder u1 leads to an adjusted effect that is farther from the original estimate as compared to u2
        assert abs(original_estimate - estimate1) > abs(original_estimate - estimate2)
        assert mock_fig.call_count > 0  # we patched figure plotting call to avoid drawing plots during tests

    @pytest.mark.parametrize(
        [
            "estimator_method",
            "effect_strength_on_t",
            "benchmark_common_causes",
            "simulated_method_name",
            "rvalue_threshold",
        ],
        [
            ("backdoor.linear_regression", [1, 2, 3], ["W3"], "linear-partial-R2", 0.95),
        ],
    )
    @patch("matplotlib.pyplot.figure")
    def test_linear_sensitivity_dataset_without_confounders(
        self,
        mock_fig,
        estimator_method,
        effect_strength_on_t,
        benchmark_common_causes,
        simulated_method_name,
        rvalue_threshold,
    ):
        np.random.seed(100)
        data = dowhy.datasets.linear_dataset(
            beta=10,
            num_common_causes=7,
            num_samples=500,
            num_treatments=1,
            stddev_treatment_noise=10,
            stddev_outcome_noise=1,
        )
        # Creating a model with no unobserved confounders
        model2 = CausalModel(
            data=data["df"],
            treatment=data["treatment_name"],
            outcome=data["outcome_name"],
            graph=data["gml_graph"],
            test_significance=None,
        )
        target_estimand2 = model2.identify_effect(proceed_when_unidentifiable=True)
        estimate2 = model2.estimate_effect(target_estimand2, method_name=estimator_method)
        ate_estimate = data["ate"]
        refute2 = model2.refute_estimate(
            target_estimand2,
            estimate2,
            method_name="add_unobserved_common_cause",
            simulated_method_name=simulated_method_name,
            benchmark_common_causes=benchmark_common_causes,
            effect_fraction_on_treatment=effect_strength_on_t,
        )

        if refute2.confounder_increases_estimate == True:
            bias_adjusted_estimate = refute2.benchmarking_results["bias_adjusted_estimate"]
            assert all(
                estimate <= refute2.estimate for estimate in bias_adjusted_estimate
            )  # if confounder_increases_estimate is True, adjusted estimate should be lower than original estimate
        else:
<<<<<<< HEAD
                bias_adjusted_estimate = refute2.benchmarking_results['bias_adjusted_estimate']
                assert all(estimate >= refute2.estimate for estimate in bias_adjusted_estimate)

        #check if all partial R^2 values are between 0 and 1
        assert all((val >= 0 and val <=1) for val in refute2.benchmarking_results['r2tu_w']) 
        assert all((val >= 0 and val <=1) for val in refute2.benchmarking_results['r2yu_tw'])
        assert  refute2.stats['r2yt_w'] >= 0 and refute2.stats['r2yt_w'] <= 1
        
        print(refute2.stats['robustness_value'])
        #for a dataset with no confounders, the robustness value should be higher than a given threshold (0.95 in our case)
        assert refute2.stats['robustness_value'] >= rvalue_threshold and refute2.stats['robustness_value'] <= 1 
        assert mock_fig.call_count > 0  # we patched figure plotting call to avoid drawing plots during tests
    
    def test_evalue(self):
        data = dowhy.datasets.linear_dataset(
            beta=10,
            num_common_causes=5,
            num_samples=1000,
            treatment_is_binary=True,
        )
        model = CausalModel(
            data=data["df"],
            treatment=data["treatment_name"],
            outcome=data["outcome_name"],
            graph=data["gml_graph"]
        )
        identified_estimand = model.identify_effect()
        estimate = model.estimate_effect(
            identified_estimand,
            method_name="backdoor.linear_regression"
        ) 
        outcome_vals = data["df"][data["outcome_name"]]
        analyzer = EValueSensitivityAnalyzer(estimate, outcome_vals)

        # comparing test examples from R E-Value package
        analyzer._evalue_OLS(0.293, 0.196, 17.405)
        assert analyzer.stats["converted_estimate"].round(3) == 1.015
        assert analyzer.stats["converted_lower_ci"].round(3) == 0.995
        assert analyzer.stats["converted_upper_ci"].round(3) == 1.036
        assert analyzer.stats["evalue_estimate"].round(3) == 1.141
        assert analyzer.stats["evalue_lower_ci"].round(3) == 1.000
        assert analyzer.stats["evalue_upper_ci"] is None

        analyzer._evalue_MD(0.5, 0.25)
        assert analyzer.stats["converted_estimate"].round(3) == 1.576
        assert analyzer.stats["converted_lower_ci"].round(3) == 1.010
        assert analyzer.stats["converted_upper_ci"].round(3) == 2.460
        assert analyzer.stats["evalue_estimate"].round(3) == 2.529
        assert analyzer.stats["evalue_lower_ci"].round(3) == 1.111
        assert analyzer.stats["evalue_upper_ci"] is None

        analyzer._evalue_HR(0.56, 0.46, 0.69, rare = False)
        assert analyzer.stats["converted_estimate"].round(3) == 0.670
        assert analyzer.stats["converted_lower_ci"].round(3) == 0.586
        assert analyzer.stats["converted_upper_ci"].round(3) == 0.774
        assert analyzer.stats["evalue_estimate"].round(3) == 2.350
        assert analyzer.stats["evalue_lower_ci"] == None
        assert analyzer.stats["evalue_upper_ci"].round(3) == 1.908

        analyzer._evalue_OR(0.86, 0.75, 0.99, rare = False)
        assert analyzer.stats["converted_estimate"].round(3) == 0.927
        assert analyzer.stats["converted_lower_ci"].round(3) == 0.866
        assert analyzer.stats["converted_upper_ci"].round(3) == 0.995
        assert analyzer.stats["evalue_estimate"].round(3) == 1.369
        assert analyzer.stats["evalue_lower_ci"] == None
        assert analyzer.stats["evalue_upper_ci"].round(3) == 1.076

        analyzer._evalue_RR(0.8, 0.71, 0.91)
        assert analyzer.stats["converted_estimate"] == 0.8
        assert analyzer.stats["converted_lower_ci"] == 0.71
        assert analyzer.stats["converted_upper_ci"] == 0.91
        assert analyzer.stats["evalue_estimate"].round(3) == 1.809
        assert analyzer.stats["evalue_lower_ci"] == None
        assert analyzer.stats["evalue_upper_ci"].round(3) == 1.429
    
    @pytest.mark.parametrize("estimator_method", [
        ("backdoor.linear_regression"), 
        ("backdoor.propensity_score_matching"),
        ("backdoor.propensity_score_weighting"),
        ("backdoor.distance_matching")
    ])
    def test_evalue_sensitivity_analyzer(self, estimator_method):
        data = dowhy.datasets.linear_dataset(
            beta=10,
            num_common_causes=5,
            num_samples=1000,
            treatment_is_binary=True,
            stddev_outcome_noise=5
        )
        model = CausalModel(
            data=data["df"],
            treatment=data["treatment_name"],
            outcome=data["outcome_name"],
            graph=data["gml_graph"]
        )
        identified_estimand = model.identify_effect()
        estimate = model.estimate_effect(
            identified_estimand,
            method_name=estimator_method
        ) 
        refute = model.refute_estimate(
            identified_estimand,
            estimate,
            method_name="add_unobserved_common_cause",
            simulated_method_name="e-value"
        )

        if estimate.value > 0:
            assert refute.stats["evalue_upper_ci"] is None
            assert refute.stats["evalue_lower_ci"] < refute.stats["evalue_estimate"]
        if estimate.value < 0:
            assert refute.stats["evalue_lower_ci"] is None
            assert refute.stats["evalue_upper_ci"] > refute.stats["evalue_estimate"]


        

            
=======
            bias_adjusted_estimate = refute2.benchmarking_results["bias_adjusted_estimate"]
            assert all(estimate >= refute2.estimate for estimate in bias_adjusted_estimate)

        # check if all partial R^2 values are between 0 and 1
        assert all((val >= 0 and val <= 1) for val in refute2.benchmarking_results["r2tu_w"])
        assert all((val >= 0 and val <= 1) for val in refute2.benchmarking_results["r2yu_tw"])
        assert refute2.stats["r2yt_w"] >= 0 and refute2.stats["r2yt_w"] <= 1

        print(refute2.stats["robustness_value"])
        # for a dataset with no confounders, the robustness value should be higher than a given threshold (0.95 in our case)
        assert refute2.stats["robustness_value"] >= rvalue_threshold and refute2.stats["robustness_value"] <= 1
        assert mock_fig.call_count > 0  # we patched figure plotting call to avoid drawing plots during tests
>>>>>>> 341f2558
<|MERGE_RESOLUTION|>--- conflicted
+++ resolved
@@ -5,11 +5,7 @@
 
 import dowhy.datasets
 from dowhy import CausalModel
-<<<<<<< HEAD
 from dowhy.causal_refuters.evalue_sensitivity_analyzer import EValueSensitivityAnalyzer
-=======
-
->>>>>>> 341f2558
 from .base import TestRefuter
 
 
@@ -289,18 +285,17 @@
                 estimate <= refute2.estimate for estimate in bias_adjusted_estimate
             )  # if confounder_increases_estimate is True, adjusted estimate should be lower than original estimate
         else:
-<<<<<<< HEAD
-                bias_adjusted_estimate = refute2.benchmarking_results['bias_adjusted_estimate']
-                assert all(estimate >= refute2.estimate for estimate in bias_adjusted_estimate)
-
-        #check if all partial R^2 values are between 0 and 1
-        assert all((val >= 0 and val <=1) for val in refute2.benchmarking_results['r2tu_w']) 
-        assert all((val >= 0 and val <=1) for val in refute2.benchmarking_results['r2yu_tw'])
-        assert  refute2.stats['r2yt_w'] >= 0 and refute2.stats['r2yt_w'] <= 1
-        
-        print(refute2.stats['robustness_value'])
-        #for a dataset with no confounders, the robustness value should be higher than a given threshold (0.95 in our case)
-        assert refute2.stats['robustness_value'] >= rvalue_threshold and refute2.stats['robustness_value'] <= 1 
+            bias_adjusted_estimate = refute2.benchmarking_results["bias_adjusted_estimate"]
+            assert all(estimate >= refute2.estimate for estimate in bias_adjusted_estimate)
+
+        # check if all partial R^2 values are between 0 and 1
+        assert all((val >= 0 and val <= 1) for val in refute2.benchmarking_results["r2tu_w"])
+        assert all((val >= 0 and val <= 1) for val in refute2.benchmarking_results["r2yu_tw"])
+        assert refute2.stats["r2yt_w"] >= 0 and refute2.stats["r2yt_w"] <= 1
+
+        print(refute2.stats["robustness_value"])
+        # for a dataset with no confounders, the robustness value should be higher than a given threshold (0.95 in our case)
+        assert refute2.stats["robustness_value"] >= rvalue_threshold and refute2.stats["robustness_value"] <= 1
         assert mock_fig.call_count > 0  # we patched figure plotting call to avoid drawing plots during tests
     
     def test_evalue(self):
@@ -407,18 +402,4 @@
 
         
 
-            
-=======
-            bias_adjusted_estimate = refute2.benchmarking_results["bias_adjusted_estimate"]
-            assert all(estimate >= refute2.estimate for estimate in bias_adjusted_estimate)
-
-        # check if all partial R^2 values are between 0 and 1
-        assert all((val >= 0 and val <= 1) for val in refute2.benchmarking_results["r2tu_w"])
-        assert all((val >= 0 and val <= 1) for val in refute2.benchmarking_results["r2yu_tw"])
-        assert refute2.stats["r2yt_w"] >= 0 and refute2.stats["r2yt_w"] <= 1
-
-        print(refute2.stats["robustness_value"])
-        # for a dataset with no confounders, the robustness value should be higher than a given threshold (0.95 in our case)
-        assert refute2.stats["robustness_value"] >= rvalue_threshold and refute2.stats["robustness_value"] <= 1
-        assert mock_fig.call_count > 0  # we patched figure plotting call to avoid drawing plots during tests
->>>>>>> 341f2558
+            