--- conflicted
+++ resolved
@@ -1,10 +1,7 @@
 import pytest
-<<<<<<< HEAD
 
 from sklearn import linear_model
 
-=======
->>>>>>> f60b202e
 import dowhy
 import dowhy.datasets
 from dowhy import CausalModel
